--- conflicted
+++ resolved
@@ -12,20 +12,12 @@
 	// Unsubscribes from messages on a URI.
 	Unsubscribe(*Session, *Unsubscribe)
 	// Removes all subscriptions of the subscriber.
-<<<<<<< HEAD
-	RemoveSubscriber(*Session)
-=======
 	RemoveSession(*Session)
->>>>>>> 7e538cf1
 }
 
 // A super simple broker that matches URIs to Subscribers.
 type defaultBroker struct {
-<<<<<<< HEAD
 	routes        map[URI]map[ID]*route
-=======
-	routes        map[URI]map[ID]*Session
->>>>>>> 7e538cf1
 	subscriptions map[ID]URI
 	sessions      map[*Session]map[ID]struct{}
 	lock          sync.RWMutex
@@ -40,11 +32,7 @@
 // Subscribers.
 func NewDefaultBroker() Broker {
 	return &defaultBroker{
-<<<<<<< HEAD
 		routes:        make(map[URI]map[ID]*route),
-=======
-		routes:        make(map[URI]map[ID]*Session),
->>>>>>> 7e538cf1
 		subscriptions: make(map[ID]URI),
 		sessions:      make(map[*Session]map[ID]struct{}),
 	}
@@ -69,11 +57,10 @@
 	}
 
 	br.lock.RLock()
-<<<<<<< HEAD
 subscriber:
 	for id, route := range br.routes[msg.Topic] {
 		// don't send event to publisher
-		if route.session == pub {
+		if route.session == pub && excludePublisher {
 			continue
 		}
 
@@ -87,18 +74,6 @@
 		event := evtTemplate
 		event.Subscription = id
 		route.session.Send(&event)
-=======
-	for id, sub := range br.routes[msg.Topic] {
-		// don't send event to publisher
-		if sub == pub && excludePublisher {
-			continue
-		}
-
-		// shallow-copy the template
-		event := evtTemplate
-		event.Subscription = id
-		sub.Send(&event)
->>>>>>> 7e538cf1
 	}
 	br.lock.RUnlock()
 
@@ -115,7 +90,6 @@
 	br.lock.Lock()
 	r, ok := br.routes[msg.Topic]
 	if !ok {
-<<<<<<< HEAD
 		br.routes[msg.Topic] = make(map[ID]*route)
 		r = br.routes[msg.Topic]
 	}
@@ -123,12 +97,6 @@
 		session: sub,
 		options: msg.Options,
 	}
-=======
-		r = make(map[ID]*Session)
-		br.routes[msg.Topic] = r
-	}
-	r[id] = sub
->>>>>>> 7e538cf1
 
 	s, ok := br.sessions[sub]
 	if !ok {
@@ -175,11 +143,7 @@
 	if s, ok := br.sessions[sub]; !ok {
 		log.Println("Error unsubscribing: unable to find sender's subscriptions")
 	} else if _, ok := s[msg.Subscription]; !ok {
-<<<<<<< HEAD
-		log.Printf("Error unsubscribing: sender does not contain %s subscription", msg.Subscription)
-=======
 		log.Printf("Error unsubscribing: sender does not contain %v subscription", msg.Subscription)
->>>>>>> 7e538cf1
 	} else {
 		delete(s, msg.Subscription)
 		if len(s) == 0 {
@@ -191,11 +155,7 @@
 	sub.Send(&Unsubscribed{Request: msg.Request})
 }
 
-<<<<<<< HEAD
-func (br *defaultBroker) RemoveSubscriber(sub *Session) {
-=======
 func (br *defaultBroker) RemoveSession(sub *Session) {
->>>>>>> 7e538cf1
 	br.lock.Lock()
 	defer br.lock.Unlock()
 
