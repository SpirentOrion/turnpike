--- conflicted
+++ resolved
@@ -29,11 +29,7 @@
 	port, r, closer := newTestWebsocketServer(t)
 	defer closer.Close()
 
-<<<<<<< HEAD
-	client, err := NewWebsocketPeer(JSON, fmt.Sprintf("ws://localhost:%d/", port), "http://localhost", nil, nil)
-=======
 	client, err := NewWebsocketPeer(JSON, fmt.Sprintf("ws://localhost:%d/", port), nil, nil)
->>>>>>> 7e538cf1
 	if err != nil {
 		t.Fatal(err)
 	}
@@ -52,11 +48,7 @@
 	port, r, closer := newTestWebsocketServer(t)
 	defer closer.Close()
 
-<<<<<<< HEAD
-	client, err := NewWebsocketPeer(MSGPACK, fmt.Sprintf("ws://localhost:%d/", port), "http://localhost", nil, nil)
-=======
 	client, err := NewWebsocketPeer(MSGPACK, fmt.Sprintf("ws://localhost:%d/", port), nil, nil)
->>>>>>> 7e538cf1
 	if err != nil {
 		t.Fatal(err)
 	}
