--- conflicted
+++ resolved
@@ -11,16 +11,7 @@
 	sent     Message
 }
 
-<<<<<<< HEAD
-func (s *TestPeer) Send(msg Message) error {
-	s.received = msg
-	return nil
-}
-
-// TODO: implement me
-=======
 func (s *TestPeer) Send(msg Message) error  { s.received = msg; return nil }
->>>>>>> 7e538cf1
 func (s *TestPeer) Receive() <-chan Message { return nil }
 func (s *TestPeer) Close() error            { return nil }
 
@@ -97,11 +88,7 @@
 	sub2 := subscriber.received.(*Subscribed).Subscription
 
 	Convey("Removing subscriber", t, func() {
-<<<<<<< HEAD
-		broker.RemoveSubscriber(sess)
-=======
 		broker.RemoveSession(sess)
->>>>>>> 7e538cf1
 
 		Convey("The broker should have removed the subscription", func() {
 			_, ok := broker.subscriptions[sub]
