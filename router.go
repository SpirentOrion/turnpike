package turnpike

import (
	"fmt"
	"sync"
	"time"
)

var defaultWelcomeDetails = map[string]interface{}{
	"roles": map[string]struct{}{
		"broker": {},
		"dealer": {},
	},
}

type RealmExistsError string

func (e RealmExistsError) Error() string {
	return "realm exists: " + string(e)
}

type NoSuchRealmError string

func (e NoSuchRealmError) Error() string {
	return "no such realm: " + string(e)
}

// Peer was unable to authenticate
type AuthenticationError string

func (e AuthenticationError) Error() string {
	return "authentication error: " + string(e)
}

// A Router handles new Peers and routes requests to the requested Realm.
type Router interface {
	Accept(Peer) error
	Close() error
	RegisterRealm(URI, Realm) error
	GetLocalPeer(URI, map[string]interface{}) (Peer, error)
	AddSessionOpenCallback(func(uint, string, map[string]interface{}))
	AddSessionCloseCallback(func(uint, string, map[string]interface{}))
}

// DefaultRouter is the default WAMP router implementation.
type defaultRouter struct {
	realms                map[URI]Realm
	closing               bool
	closeLock             sync.Mutex
	sessionOpenCallbacks  []func(uint, string, map[string]interface{})
	sessionCloseCallbacks []func(uint, string, map[string]interface{})
}

// NewDefaultRouter creates a very basic WAMP router.
func NewDefaultRouter() Router {
	return &defaultRouter{
		realms:                make(map[URI]Realm),
		sessionOpenCallbacks:  []func(uint, string, map[string]interface{}){},
		sessionCloseCallbacks: []func(uint, string, map[string]interface{}){},
	}
}

func (r *defaultRouter) AddSessionOpenCallback(fn func(uint, string, map[string]interface{})) {
	r.sessionOpenCallbacks = append(r.sessionOpenCallbacks, fn)
}

func (r *defaultRouter) AddSessionCloseCallback(fn func(uint, string, map[string]interface{})) {
	r.sessionCloseCallbacks = append(r.sessionCloseCallbacks, fn)
}

func (r *defaultRouter) Close() error {
	r.closeLock.Lock()
	if r.closing {
		r.closeLock.Unlock()
		return fmt.Errorf("already closed")
	}
	r.closing = true
	r.closeLock.Unlock()
	for _, realm := range r.realms {
		realm.Close()
	}
	return nil
}

func (r *defaultRouter) RegisterRealm(uri URI, realm Realm) error {
	if _, ok := r.realms[uri]; ok {
		return RealmExistsError(uri)
	}
	realm.init()
	r.realms[uri] = realm
	log.Println("registered realm:", uri)
	return nil
}

func (r *defaultRouter) Accept(client Peer) error {
	if r.closing {
		logErr(client.Send(&Abort{Reason: ErrSystemShutdown}))
		logErr(client.Close())
		return fmt.Errorf("Router is closing, no new connections are allowed")
	}

	msg, err := GetMessageTimeout(client, 5*time.Second)
	if err != nil {
		return err
	}
	log.Printf("%s: %+v", msg.MessageType(), msg)

	hello, ok := msg.(*Hello)
	if !ok {
		logErr(client.Send(&Abort{Reason: URI("wamp.error.protocol_violation")}))
		logErr(client.Close())
		return fmt.Errorf("protocol violation: expected HELLO, received %s", msg.MessageType())
	}

	realm, ok := r.realms[hello.Realm]
	if !ok {
		logErr(client.Send(&Abort{Reason: ErrNoSuchRealm}))
		logErr(client.Close())
		return NoSuchRealmError(hello.Realm)
	}

	welcome, err := realm.handleAuth(client, hello.Details)
	if err != nil {
		abort := &Abort{
			Reason:  ErrAuthorizationFailed, // TODO: should this be AuthenticationFailed?
			Details: map[string]interface{}{"error": err.Error()},
		}
		logErr(client.Send(abort))
		logErr(client.Close())
		return AuthenticationError(err.Error())
	}

	welcome.Id = NewID()

	if welcome.Details == nil {
		welcome.Details = make(map[string]interface{})
	}
	// add default details to welcome message
	for k, v := range defaultWelcomeDetails {
		if _, ok := welcome.Details[k]; !ok {
			welcome.Details[k] = v
		}
<<<<<<< HEAD
		log.Println("Established session:", welcome.Id)

		sess := Session{Peer: client, Id: welcome.Id, kill: make(chan URI, 1)}
		for _, callback := range r.sessionOpenCallbacks {
			go callback(uint(sess.Id), string(hello.Realm), welcome.Details)
		}
		go func() {
			realm.handleSession(sess, welcome.Details)
			sess.Close()
			for _, callback := range r.sessionCloseCallbacks {
				go callback(uint(sess.Id), string(hello.Realm), welcome.Details)
			}
		}()
	}
=======
	}
	if err := client.Send(welcome); err != nil {
		return err
	}
	log.Println("Established session:", welcome.Id)

	// session details
	welcome.Details["session"] = welcome.Id
	welcome.Details["realm"] = hello.Realm
	sess := Session{
		Peer:    client,
		Id:      welcome.Id,
		Details: welcome.Details,
		kill:    make(chan URI, 1),
	}
	for _, callback := range r.sessionOpenCallbacks {
		go callback(uint(sess.Id), string(hello.Realm))
	}
	go func() {
		realm.handleSession(sess)
		sess.Close()
		for _, callback := range r.sessionCloseCallbacks {
			go callback(uint(sess.Id), string(hello.Realm))
		}
	}()
>>>>>>> f35bcd18
	return nil
}

// GetLocalPeer returns an internal peer connected to the specified realm.
func (r *defaultRouter) GetLocalPeer(realmURI URI, details map[string]interface{}) (Peer, error) {
	realm, ok := r.realms[realmURI]
	if !ok {
		return nil, NoSuchRealmError(realmURI)
	}
	// TODO: session open/close callbacks?
	return realm.getPeer(details)
}

func (r *defaultRouter) getTestPeer() Peer {
	peerA, peerB := localPipe()
	go r.Accept(peerA)
	return peerB
}<|MERGE_RESOLUTION|>--- conflicted
+++ resolved
@@ -140,22 +140,6 @@
 		if _, ok := welcome.Details[k]; !ok {
 			welcome.Details[k] = v
 		}
-<<<<<<< HEAD
-		log.Println("Established session:", welcome.Id)
-
-		sess := Session{Peer: client, Id: welcome.Id, kill: make(chan URI, 1)}
-		for _, callback := range r.sessionOpenCallbacks {
-			go callback(uint(sess.Id), string(hello.Realm), welcome.Details)
-		}
-		go func() {
-			realm.handleSession(sess, welcome.Details)
-			sess.Close()
-			for _, callback := range r.sessionCloseCallbacks {
-				go callback(uint(sess.Id), string(hello.Realm), welcome.Details)
-			}
-		}()
-	}
-=======
 	}
 	if err := client.Send(welcome); err != nil {
 		return err
@@ -172,16 +156,15 @@
 		kill:    make(chan URI, 1),
 	}
 	for _, callback := range r.sessionOpenCallbacks {
-		go callback(uint(sess.Id), string(hello.Realm))
+		go callback(uint(sess.Id), string(hello.Realm), welcome.Details)
 	}
 	go func() {
 		realm.handleSession(sess)
 		sess.Close()
 		for _, callback := range r.sessionCloseCallbacks {
-			go callback(uint(sess.Id), string(hello.Realm))
+			go callback(uint(sess.Id), string(hello.Realm), welcome.Details)
 		}
 	}()
->>>>>>> f35bcd18
 	return nil
 }
 
