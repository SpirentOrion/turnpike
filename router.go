--- conflicted
+++ resolved
@@ -38,13 +38,8 @@
 	Close() error
 	RegisterRealm(URI, Realm) error
 	GetLocalPeer(URI, map[string]interface{}) (Peer, error)
-<<<<<<< HEAD
-	AddSessionOpenCallback(func(uint, string, map[string]interface{}))
-	AddSessionCloseCallback(func(uint, string, map[string]interface{}))
-=======
 	AddSessionOpenCallback(func(*Session, string))
 	AddSessionCloseCallback(func(*Session, string))
->>>>>>> 7e538cf1
 }
 
 // DefaultRouter is the default WAMP router implementation.
@@ -52,31 +47,14 @@
 	realms                map[URI]Realm
 	closing               bool
 	closeLock             sync.Mutex
-<<<<<<< HEAD
-	sessionOpenCallbacks  []func(uint, string, map[string]interface{})
-	sessionCloseCallbacks []func(uint, string, map[string]interface{})
-=======
 	sessionOpenCallbacks  []func(*Session, string)
 	sessionCloseCallbacks []func(*Session, string)
->>>>>>> 7e538cf1
 }
 
 // NewDefaultRouter creates a very basic WAMP router.
 func NewDefaultRouter() Router {
 	return &defaultRouter{
 		realms:                make(map[URI]Realm),
-<<<<<<< HEAD
-		sessionOpenCallbacks:  []func(uint, string, map[string]interface{}){},
-		sessionCloseCallbacks: []func(uint, string, map[string]interface{}){},
-	}
-}
-
-func (r *defaultRouter) AddSessionOpenCallback(fn func(uint, string, map[string]interface{})) {
-	r.sessionOpenCallbacks = append(r.sessionOpenCallbacks, fn)
-}
-
-func (r *defaultRouter) AddSessionCloseCallback(fn func(uint, string, map[string]interface{})) {
-=======
 		sessionOpenCallbacks:  []func(*Session, string){},
 		sessionCloseCallbacks: []func(*Session, string){},
 	}
@@ -87,7 +65,6 @@
 }
 
 func (r *defaultRouter) AddSessionCloseCallback(fn func(*Session, string)) {
->>>>>>> 7e538cf1
 	r.sessionCloseCallbacks = append(r.sessionCloseCallbacks, fn)
 }
 
@@ -179,21 +156,13 @@
 		kill:    make(chan URI, 1),
 	}
 	for _, callback := range r.sessionOpenCallbacks {
-<<<<<<< HEAD
-		go callback(uint(sess.Id), string(hello.Realm), welcome.Details)
-=======
 		go callback(sess, string(hello.Realm))
->>>>>>> 7e538cf1
 	}
 	go func() {
 		realm.handleSession(sess)
 		sess.Close()
 		for _, callback := range r.sessionCloseCallbacks {
-<<<<<<< HEAD
-			go callback(uint(sess.Id), string(hello.Realm), welcome.Details)
-=======
 			go callback(sess, string(hello.Realm))
->>>>>>> 7e538cf1
 		}
 	}()
 	return nil
