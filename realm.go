package turnpike

import (
	"fmt"
	"time"
)

const (
	defaultAuthTimeout = 2 * time.Minute
)

// A Realm is a WAMP routing and administrative domain.
//
// Clients that have connected to a WAMP router are joined to a realm and all
// message delivery is handled by the realm.
type Realm struct {
	_   string
	URI URI
	Broker
	Dealer
	Authorizer
	Interceptor
	CRAuthenticators map[string]CRAuthenticator
	Authenticators   map[string]Authenticator
	// DefaultAuth      func(details map[string]interface{}) (map[string]interface{}, error)
	AuthTimeout time.Duration
	clients     map[ID]*Session
	localClient
	acts chan func()
}

type localClient struct {
	*Client
}

func (r *Realm) getPeer(details map[string]interface{}) (Peer, error) {
	peerA, peerB := localPipe()
	if details == nil {
		details = make(map[string]interface{})
	}
	sess := Session{Peer: peerA, Id: NewID(), Details: details, kill: make(chan URI, 1)}
	go r.handleSession(&sess)
	log.Println("Established internal session:", sess)
	return peerB, nil
}

// Close disconnects all clients after sending a goodbye message
func (r Realm) Close() {
	r.acts <- func() {
		for _, client := range r.clients {
			client.kill <- ErrSystemShutdown
		}
	}

	var (
		sync     = make(chan struct{})
		nclients int
	)
	for {
		r.acts <- func() {
			nclients = len(r.clients)
			sync <- struct{}{}
		}
		<-sync
		if nclients == 0 {
			break
		}
	}

	close(r.acts)
}

func (r *Realm) init() {
	r.clients = make(map[ID]*Session)
	r.acts = make(chan func())
	p, _ := r.getPeer(nil)
	r.localClient.Client = NewClient(p)
	if r.Broker == nil {
		r.Broker = NewDefaultBroker()
	}
	if r.Dealer == nil {
		r.Dealer = NewDefaultDealer()
	}
	if r.Authorizer == nil {
		r.Authorizer = NewDefaultAuthorizer()
	}
	if r.Interceptor == nil {
		r.Interceptor = NewDefaultInterceptor()
	}
	if r.AuthTimeout == 0 {
		r.AuthTimeout = defaultAuthTimeout
	}
	go r.localClient.Receive()
	go r.run()
}

func (r *Realm) run() {
	for {
		if act, ok := <-r.acts; ok {
			act()
		} else {
			return
		}
	}
}

func (l *localClient) onJoin(details map[string]interface{}) {
<<<<<<< HEAD
	//	l.Publish("wamp.session.on_join", nil, []interface{}{details}, nil)
}

func (l *localClient) onLeave(session ID) {
	//	l.Publish("wamp.session.on_leave", nil, []interface{}{session}, nil)
=======
	l.Publish("wamp.session.on_join", nil, []interface{}{details}, nil)
}

func (l *localClient) onLeave(session ID) {
	l.Publish("wamp.session.on_leave", nil, []interface{}{session}, nil)
>>>>>>> 7e538cf1
}

func (r *Realm) handleSession(sess *Session) {
	sync := make(chan struct{})
	r.acts <- func() {
		r.clients[sess.Id] = sess
		r.onJoin(sess.Details)
		sync <- struct{}{}
	}
	<-sync
	defer func() {
		r.acts <- func() {
			delete(r.clients, sess.Id)
<<<<<<< HEAD
			r.Dealer.RemovePeer(&sess)
=======
			r.Dealer.RemoveSession(sess)
			r.Broker.RemoveSession(sess)
>>>>>>> 7e538cf1
			r.onLeave(sess.Id)
			r.Broker.RemoveSubscriber(&sess)
		}
	}()
	c := sess.Receive()
	// TODO: what happens if the realm is closed?

	for {
		var msg Message
		var open bool
		select {
		case msg, open = <-c:
			if !open {
				log.Println("lost session:", sess)
				return
			}
		case reason := <-sess.kill:
			logErr(sess.Send(&Goodbye{Reason: reason, Details: make(map[string]interface{})}))
			log.Printf("kill session %s: %v", sess, reason)
			// TODO: wait for client Goodbye?
			return
		}

		log.Printf("[%s] %s: %+v", sess, msg.MessageType(), msg)
		if isAuthz, err := r.Authorizer.Authorize(&sess, msg); !isAuthz {
			errMsg := &Error{Type: msg.MessageType()}
			switch msg := msg.(type) {
			case *Publish:
				errMsg.Request = msg.Request
			case *Subscribe:
				errMsg.Request = msg.Request
			case *Unsubscribe:
				errMsg.Request = msg.Request
			case *Register:
				errMsg.Request = msg.Request
			case *Unregister:
				errMsg.Request = msg.Request
			case *Call:
				errMsg.Request = msg.Request
			case *Yield:
				errMsg.Request = msg.Request
			}
			if err != nil {
				errMsg.Error = ErrAuthorizationFailed
				log.Printf("[%s] authorization failed: %v", sess, err)
			} else {
				errMsg.Error = ErrNotAuthorized
				log.Printf("[%s] %s UNAUTHORIZED", sess, msg.MessageType())
			}
			logErr(sess.Send(errMsg))
			continue
		}

		r.Interceptor.Intercept(&sess, &msg)

		switch msg := msg.(type) {
		case *Goodbye:
			logErr(sess.Send(&Goodbye{Reason: ErrGoodbyeAndOut, Details: make(map[string]interface{})}))
			log.Printf("[%s] leaving: %v", sess, msg.Reason)
			return

		// Broker messages
		case *Publish:
<<<<<<< HEAD
			r.Broker.Publish(&sess, msg)
		case *Subscribe:
			r.Broker.Subscribe(&sess, msg)
		case *Unsubscribe:
			r.Broker.Unsubscribe(&sess, msg)

		// Dealer messages
		case *Register:
			r.Dealer.Register(&sess, msg)
		case *Unregister:
			r.Dealer.Unregister(&sess, msg)
		case *Call:
			r.Dealer.Call(&sess, msg)
		case *Yield:
			r.Dealer.Yield(&sess, msg)
=======
			r.Broker.Publish(sess, msg)
		case *Subscribe:
			r.Broker.Subscribe(sess, msg)
		case *Unsubscribe:
			r.Broker.Unsubscribe(sess, msg)

		// Dealer messages
		case *Register:
			r.Dealer.Register(sess, msg)
		case *Unregister:
			r.Dealer.Unregister(sess, msg)
		case *Call:
			r.Dealer.Call(sess, msg)
		case *Yield:
			r.Dealer.Yield(sess, msg)
>>>>>>> 7e538cf1

		// Error messages
		case *Error:
			if msg.Type == INVOCATION {
				// the only type of ERROR message the router should receive
<<<<<<< HEAD
				r.Dealer.Error(&sess, msg)
=======
				r.Dealer.Error(sess, msg)
>>>>>>> 7e538cf1
			} else {
				log.Printf("invalid ERROR message received: %v", msg)
			}

		default:
			log.Println("Unhandled message:", msg.MessageType())
		}
	}
}

func (r *Realm) handleAuth(client Peer, details map[string]interface{}) (*Welcome, error) {
	msg, err := r.authenticate(details)
	if err != nil {
		return nil, err
	}
	// we should never get anything besides WELCOME and CHALLENGE
	if msg.MessageType() == WELCOME {
		return msg.(*Welcome), nil
	}
	// Challenge response
	challenge := msg.(*Challenge)
	if err := client.Send(challenge); err != nil {
		return nil, err
	}

	msg, err = GetMessageTimeout(client, r.AuthTimeout)
	if err != nil {
		return nil, err
	}
	log.Printf("%s: %+v", msg.MessageType(), msg)
	if authenticate, ok := msg.(*Authenticate); !ok {
		return nil, fmt.Errorf("unexpected %s message received", msg.MessageType())
	} else {
		return r.checkResponse(challenge, authenticate)
	}
}

// Authenticate either authenticates a client or returns a challenge message if
// challenge/response authentication is to be used.
func (r Realm) authenticate(details map[string]interface{}) (Message, error) {
	log.Println("details:", details)
	if len(r.Authenticators) == 0 && len(r.CRAuthenticators) == 0 {
		return &Welcome{}, nil
	}
	// TODO: this might not always be a []interface{}. Using the JSON unmarshaller it will be,
	// but we may have serializations that preserve more of the original type.
	// For now, the tests just explicitly send a []interface{}
	_authmethods, ok := details["authmethods"].([]interface{})
	if !ok {
		return nil, fmt.Errorf("No authentication supplied")
	}
	authmethods := []string{}
	for _, method := range _authmethods {
		if m, ok := method.(string); ok {
			authmethods = append(authmethods, m)
		} else {
			log.Printf("invalid authmethod value: %v", method)
		}
	}
	for _, method := range authmethods {
		if auth, ok := r.CRAuthenticators[method]; ok {
			if challenge, err := auth.Challenge(details); err != nil {
				return nil, err
			} else {
				return &Challenge{AuthMethod: method, Extra: challenge}, nil
			}
		}
		if auth, ok := r.Authenticators[method]; ok {
			if authDetails, err := auth.Authenticate(details); err != nil {
				return nil, err
			} else {
				return &Welcome{Details: addAuthMethod(authDetails, method)}, nil
			}
		}
	}
	// TODO: check default auth (special '*' auth?)
	return nil, fmt.Errorf("could not authenticate with any method")
}

// checkResponse determines whether the response to the challenge is sufficient to gain access to the Realm.
func (r Realm) checkResponse(chal *Challenge, auth *Authenticate) (*Welcome, error) {
	authenticator, ok := r.CRAuthenticators[chal.AuthMethod]
	if !ok {
		return nil, fmt.Errorf("authentication method has been removed")
	}
	if details, err := authenticator.Authenticate(chal.Extra, auth.Signature); err != nil {
		return nil, err
	} else {
		return &Welcome{Details: addAuthMethod(details, chal.AuthMethod)}, nil
	}
}

func addAuthMethod(details map[string]interface{}, method string) map[string]interface{} {
	if details == nil {
		details = make(map[string]interface{})
	}
	details["authmethod"] = method
	return details
}

// r := Realm{
// 	Authenticators: map[string]turnpike.Authenticator{
// 		"wampcra": turnpike.NewCRAAuthenticatorFactoryFactory(mySecret),
// 		"ticket": turnpike.NewTicketAuthenticator(myTicket),
// 		"asdfasdf": myAsdfAuthenticator,
// 	},
// 	BasicAuthenticators: map[string]turnpike.BasicAuthenticator{
// 		"anonymous": nil,
// 	},
// }<|MERGE_RESOLUTION|>--- conflicted
+++ resolved
@@ -105,19 +105,11 @@
 }
 
 func (l *localClient) onJoin(details map[string]interface{}) {
-<<<<<<< HEAD
-	//	l.Publish("wamp.session.on_join", nil, []interface{}{details}, nil)
-}
-
-func (l *localClient) onLeave(session ID) {
-	//	l.Publish("wamp.session.on_leave", nil, []interface{}{session}, nil)
-=======
 	l.Publish("wamp.session.on_join", nil, []interface{}{details}, nil)
 }
 
 func (l *localClient) onLeave(session ID) {
 	l.Publish("wamp.session.on_leave", nil, []interface{}{session}, nil)
->>>>>>> 7e538cf1
 }
 
 func (r *Realm) handleSession(sess *Session) {
@@ -131,14 +123,9 @@
 	defer func() {
 		r.acts <- func() {
 			delete(r.clients, sess.Id)
-<<<<<<< HEAD
-			r.Dealer.RemovePeer(&sess)
-=======
 			r.Dealer.RemoveSession(sess)
 			r.Broker.RemoveSession(sess)
->>>>>>> 7e538cf1
 			r.onLeave(sess.Id)
-			r.Broker.RemoveSubscriber(&sess)
 		}
 	}()
 	c := sess.Receive()
@@ -161,7 +148,7 @@
 		}
 
 		log.Printf("[%s] %s: %+v", sess, msg.MessageType(), msg)
-		if isAuthz, err := r.Authorizer.Authorize(&sess, msg); !isAuthz {
+		if isAuthz, err := r.Authorizer.Authorize(sess, msg); !isAuthz {
 			errMsg := &Error{Type: msg.MessageType()}
 			switch msg := msg.(type) {
 			case *Publish:
@@ -190,7 +177,7 @@
 			continue
 		}
 
-		r.Interceptor.Intercept(&sess, &msg)
+		r.Interceptor.Intercept(sess, &msg)
 
 		switch msg := msg.(type) {
 		case *Goodbye:
@@ -200,23 +187,6 @@
 
 		// Broker messages
 		case *Publish:
-<<<<<<< HEAD
-			r.Broker.Publish(&sess, msg)
-		case *Subscribe:
-			r.Broker.Subscribe(&sess, msg)
-		case *Unsubscribe:
-			r.Broker.Unsubscribe(&sess, msg)
-
-		// Dealer messages
-		case *Register:
-			r.Dealer.Register(&sess, msg)
-		case *Unregister:
-			r.Dealer.Unregister(&sess, msg)
-		case *Call:
-			r.Dealer.Call(&sess, msg)
-		case *Yield:
-			r.Dealer.Yield(&sess, msg)
-=======
 			r.Broker.Publish(sess, msg)
 		case *Subscribe:
 			r.Broker.Subscribe(sess, msg)
@@ -232,17 +202,12 @@
 			r.Dealer.Call(sess, msg)
 		case *Yield:
 			r.Dealer.Yield(sess, msg)
->>>>>>> 7e538cf1
 
 		// Error messages
 		case *Error:
 			if msg.Type == INVOCATION {
 				// the only type of ERROR message the router should receive
-<<<<<<< HEAD
-				r.Dealer.Error(&sess, msg)
-=======
 				r.Dealer.Error(sess, msg)
->>>>>>> 7e538cf1
 			} else {
 				log.Printf("invalid ERROR message received: %v", msg)
 			}
