--- conflicted
+++ resolved
@@ -123,18 +123,12 @@
 	}
 	<-sync
 	defer func() {
-<<<<<<< HEAD
-		delete(r.clients, sess.Id)
-		r.Dealer.RemovePeer(sess.Peer)
-		r.onLeave(sess.Id)
-		r.Broker.RemoveSubscriber(&sess)
-=======
 		r.acts <- func() {
 			delete(r.clients, sess.Id)
 			r.Dealer.RemovePeer(sess.Peer)
 			r.onLeave(sess.Id)
-		}
->>>>>>> 5f4b516c
+			r.Broker.RemoveSubscriber(&sess)
+		}
 	}()
 	c := sess.Receive()
 	// TODO: what happens if the realm is closed?
@@ -179,19 +173,11 @@
 
 		// Broker messages
 		case *Publish:
-<<<<<<< HEAD
-			r.Broker.Publish(&sess, msg)
+			r.acts <- func() { r.Broker.Publish(&sess, msg) }
 		case *Subscribe:
-			r.Broker.Subscribe(&sess, msg)
+			r.acts <- func() { r.Broker.Subscribe(&sess, msg) }
 		case *Unsubscribe:
-			r.Broker.Unsubscribe(&sess, msg)
-=======
-			r.acts <- func() { r.Broker.Publish(sess.Peer, msg) }
-		case *Subscribe:
-			r.acts <- func() { r.Broker.Subscribe(sess.Peer, msg) }
-		case *Unsubscribe:
-			r.acts <- func() { r.Broker.Unsubscribe(sess.Peer, msg) }
->>>>>>> 5f4b516c
+			r.acts <- func() { r.Broker.Unsubscribe(&sess, msg) }
 
 		// Dealer messages
 		case *Register:
