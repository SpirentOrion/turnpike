--- conflicted
+++ resolved
@@ -15,11 +15,7 @@
 	// Handle an ERROR message from an invocation
 	Error(*Session, *Error)
 	// Remove a callee's registrations
-<<<<<<< HEAD
-	RemovePeer(*Session)
-=======
 	RemoveSession(*Session)
->>>>>>> 7e538cf1
 }
 
 type remoteProcedure struct {
@@ -202,11 +198,7 @@
 	}
 }
 
-<<<<<<< HEAD
-func (d *defaultDealer) RemovePeer(callee *Session) {
-=======
 func (d *defaultDealer) RemoveSession(callee *Session) {
->>>>>>> 7e538cf1
 	d.lock.Lock()
 	defer d.lock.Unlock()
 	for reg := range d.callees[callee] {
