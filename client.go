package turnpike

import (
	"code.google.com/p/go.net/websocket"
	"encoding/json"
	"fmt"
	"io"
	"math/rand"
)

const (
	WAMP_SUBPROTOCOL_ID = "wamp"
)

var clientBacklog = 10

// Client represents a WAMP client that handles RPC and pub/sub.
type Client struct {
<<<<<<< HEAD
	ws                  *websocket.Conn
	messages            chan string
	prefixes            PrefixMap
	SessionId           string
	ProtocolVersion     int
	ServerIdent         string
	sessionOpenCallback func(string)
=======
	// SessionId is a ID of the session in UUID4 format received at the start of the session.
	SessionId string
	// ProtocolVersion is the version of the WAMP protocol received at the start of the session.
	ProtocolVersion int
	// ServerIdent is the server ID (ie "turnpike, autobahn") received at the start of the session.
	ServerIdent string
	ws          *websocket.Conn
	messages    chan string
	prefixes    PrefixMap
>>>>>>> 7766705f
}

// NewClient creates a new WAMP client.
func NewClient() *Client {
	return &Client{
		messages: make(chan string, clientBacklog),
		prefixes: make(PrefixMap),
	}
}

// Prefix sets a CURIE prefix at the server for later use when interacting with
// the server. prefix is the first part of a CURIE (ie "calc") and URI is a full
// identifier (ie "http://example.com/simple/calc#") that is mapped to the prefix.
//
// Ref: http://wamp.ws/spec#prefix_message
func (c *Client) Prefix(prefix, URI string) error {
	log.Trace("sending prefix")
	err := c.prefixes.RegisterPrefix(prefix, URI)
	if err != nil {
		return fmt.Errorf("turnpike: %s", err)
	}
	msg, err := CreatePrefix(prefix, URI)
	if err != nil {
		return fmt.Errorf("turnpike: %s", err)
	}
	c.messages <- string(msg)
	return nil
}

<<<<<<< HEAD
func (c *Client) Call(procURI string, args ...interface{}) error {
=======
// Call makes a RPC call on the server identified by procURI (in either full URI
// or CURIE format) with zero or more args.
//
// Ref: http://wamp.ws/spec#call_message
func (c *Client) Call(callID, procURI string, args ...interface{}) error {
>>>>>>> 7766705f
	log.Trace("sending call")
	msg, err := CreateCall(newId(16), procURI, args...)
	if err != nil {
		return fmt.Errorf("turnpike: %s", err)
	}
	c.messages <- string(msg)
	return nil
}

// Subscribe adds a subscription at the server for events with topicURI lasting
// for the session or until Unsubscribe is called.
//
// Ref: http://wamp.ws/spec#subscribe_message
func (c *Client) Subscribe(topicURI string) error {
	log.Trace("sending subscribe")
	msg, err := CreateSubscribe(topicURI)
	if err != nil {
		return fmt.Errorf("turnpike: %s", err)
	}
	c.messages <- string(msg)
	return nil
}

// Unsubscribe removes a previous subscription with topicURI at the server.
//
// Ref: http://wamp.ws/spec#unsubscribe_message
func (c *Client) Unsubscribe(topicURI string) error {
	log.Trace("sending unsubscribe")
	msg, err := CreateUnsubscribe(topicURI)
	if err != nil {
		return fmt.Errorf("turnpike: %s", err)
	}
	c.messages <- string(msg)
	return nil
}

// Publish publishes an event to the topicURI that gets sent to all subscribers
// of that topicURI by the server. opts can can be either empty, one boolean
// that can be used to exclude outself from receiving the event or two lists;
// the first a list of clients to exclude and the second a list of clients that
// are eligible to receive the event. Either list can be empty.
//
// Ref: http://wamp.ws/spec#publish_message
func (c *Client) Publish(topicURI string, event interface{}, opts ...interface{}) error {
	log.Trace("sending publish)")
	msg, err := CreatePublish(topicURI, event, opts...)
	if err != nil {
		return fmt.Errorf("turnpike: %s", err)
	}
	c.messages <- string(msg)
	return nil
}

// PublishExcludeMe is a short hand for Publish(tobicURI, event, true) that will
// not send the event to ourself.
func (c *Client) PublishExcludeMe(topicURI string, event interface{}) error {
	return c.Publish(topicURI, event, true)
}

func (c *Client) handleCallResult(msg CallResultMsg) {
	log.Trace("Handling call result message")
	// TODO:
}

func (c *Client) handleCallError(msg CallErrorMsg) {
	log.Trace("Handling call error message")
	// TODO:
}

func (c *Client) handleEvent(msg EventMsg) {
	log.Trace("Handling event message")
	// TODO:
}

func (c *Client) ReceiveWelcome() error {
	log.Trace("Receive welcome")
	var rec string
	err := websocket.Message.Receive(c.ws, &rec)
	if err != nil {
		return fmt.Errorf("Error receiving welcome message: %s", err)
	}
	if typ := ParseType(rec); typ != WELCOME {
		return fmt.Errorf("First message received was not welcome")
	}
	var msg WelcomeMsg
	err = json.Unmarshal([]byte(rec), &msg)
	if err != nil {
		return fmt.Errorf("Error unmarshalling welcome message: %s", err)
	}
	c.SessionId = msg.SessionId
	log.Debug("Session id: %s", c.SessionId)
	c.ProtocolVersion = msg.ProtocolVersion
	log.Debug("Protocol version: %d", c.ProtocolVersion)
	c.ServerIdent = msg.ServerIdent
	log.Debug("Server ident: %s", c.ServerIdent)

	if c.sessionOpenCallback != nil {
		c.sessionOpenCallback(c.SessionId)
	}

	return nil
}

func (c *Client) Listen() {
	for {
		var rec string
		err := websocket.Message.Receive(c.ws, &rec)
		if err != nil {
			if err != io.EOF {
				log.Error("Error receiving message, aborting connection: %s", err)
			}
			break
		}
		log.Trace("Message received: %s", rec)

		data := []byte(rec)

		switch typ := ParseType(rec); typ {
		case CALLRESULT:
			var msg CallResultMsg
			err := json.Unmarshal(data, &msg)
			if err != nil {
				log.Error("Error unmarshalling call result message: %s", err)
				continue
			}
			c.handleCallResult(msg)
		case CALLERROR:
			var msg CallErrorMsg
			err := json.Unmarshal(data, &msg)
			if err != nil {
				log.Error("Error unmarshalling call error message: %s", err)
				continue
			}
			c.handleCallError(msg)
		case EVENT:
			var msg EventMsg
			err := json.Unmarshal(data, &msg)
			if err != nil {
				log.Error("Error unmarshalling event message: %s", err)
				continue
			}
			c.handleEvent(msg)
		case PREFIX, CALL, SUBSCRIBE, UNSUBSCRIBE, PUBLISH:
			log.Error("Client -> server message received, ignored: %s", TypeString(typ))
		case WELCOME:
			log.Error("Received extraneous welcome message, ignored")
		default:
			log.Error("Invalid message format, message dropped: %s", data)
		}
	}
}

func (c *Client) Send() {
	for msg := range c.messages {
		log.Trace("Sending message: %s", msg)
		if err := websocket.Message.Send(c.ws, msg); err != nil {
			log.Error("Error sending message: %s", err)
		}
	}
}

// Connect will connect to server with an optional origin.
// More details here: http://godoc.org/code.google.com/p/go.net/websocket#Dial
func (c *Client) Connect(server, origin string) error {
	log.Trace("connect")
	var err error
	if c.ws, err = websocket.Dial(server, WAMP_SUBPROTOCOL_ID, origin); err != nil {
		return fmt.Errorf("Error connecting to websocket server: %s", err)
	}

	// Receive welcome message
	if err = c.ReceiveWelcome(); err != nil {
		return err
	}
	log.Info("Connected to server: %s", server)

	go c.Listen()
	go c.Send()

	return nil
}

// SetSessionOpenCallback adds a callback function that is run when a new session begins.
// The callback function must accept a string argument that is the session ID.
func (c *Client) SetSessionOpenCallback(f func(string)) {
	c.sessionOpenCallback = f
}

// newId generates a random string of fixed size.
func newId(size int) string {
	const alpha = "ABCDEFGHJKLMNPQRSTUVWXYZabcdefghijkmnpqrstuvwxyz0123456789-_"
	buf := make([]byte, size)
	for i := 0; i < size; i++ {
		buf[i] = alpha[rand.Intn(len(alpha))]
	}
	return string(buf)
}<|MERGE_RESOLUTION|>--- conflicted
+++ resolved
@@ -16,15 +16,6 @@
 
 // Client represents a WAMP client that handles RPC and pub/sub.
 type Client struct {
-<<<<<<< HEAD
-	ws                  *websocket.Conn
-	messages            chan string
-	prefixes            PrefixMap
-	SessionId           string
-	ProtocolVersion     int
-	ServerIdent         string
-	sessionOpenCallback func(string)
-=======
 	// SessionId is a ID of the session in UUID4 format received at the start of the session.
 	SessionId string
 	// ProtocolVersion is the version of the WAMP protocol received at the start of the session.
@@ -34,7 +25,6 @@
 	ws          *websocket.Conn
 	messages    chan string
 	prefixes    PrefixMap
->>>>>>> 7766705f
 }
 
 // NewClient creates a new WAMP client.
@@ -64,15 +54,11 @@
 	return nil
 }
 
-<<<<<<< HEAD
-func (c *Client) Call(procURI string, args ...interface{}) error {
-=======
 // Call makes a RPC call on the server identified by procURI (in either full URI
 // or CURIE format) with zero or more args.
 //
 // Ref: http://wamp.ws/spec#call_message
-func (c *Client) Call(callID, procURI string, args ...interface{}) error {
->>>>>>> 7766705f
+func (c *Client) Call(procURI string, args ...interface{}) error {
 	log.Trace("sending call")
 	msg, err := CreateCall(newId(16), procURI, args...)
 	if err != nil {
